--- conflicted
+++ resolved
@@ -17,14 +17,10 @@
         'random_state': [2442]
     }
 
-<<<<<<< HEAD
-    def get_one_solution(self):
-=======
     def __init__(self, random_state=2442):
         self.random_state = random_state
 
     def get_one_result(self):
->>>>>>> 1e595dcd
         inner_shape, outer_shape = self.get_inner_oracle().variables_shape
         return dict(inner_var=np.zeros(*inner_shape),
                     outer_var=np.zeros(*outer_shape),
