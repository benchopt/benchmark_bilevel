--- conflicted
+++ resolved
@@ -205,11 +205,7 @@
                 step_size=self.step_size, sampler=inner_sampler,
                 n_steps=self.n_inner_steps
             )
-<<<<<<< HEAD
-        while callback((inner_var, outer_var, memory_start, memory_end)):
-=======
         while callback():
->>>>>>> 397780ab
             if self.framework == 'jax':
                 inner_var, outer_var, carry = self.stocbio(
                         self.f_inner, self.f_outer, inner_var, outer_var,
@@ -225,14 +221,11 @@
                     n_shia_steps=self.n_shia_steps, max_iter=eval_freq,
                     seed=rng.randint(constants.MAX_SEED)
                 )
-<<<<<<< HEAD
             memory_end = get_memory()
-
-        self.beta = (inner_var, outer_var, memory_start, memory_end)
-=======
             self.inner_var = inner_var
             self.outer_var = outer_var
->>>>>>> 397780ab
+            self.memory = memory_end - memory_start
+            self.memory /= 1e6
 
     def get_result(self):
         return dict(inner_var=self.inner_var, outer_var=self.outer_var)
