from benchopt import BaseSolver
from benchopt.stopping_criterion import SufficientProgressCriterion

from benchopt import safe_import_context

with safe_import_context() as import_ctx:
    import numpy as np
    from numba import njit
    from numba.experimental import jitclass

    from benchmark_utils import constants
    from benchmark_utils.minibatch_sampler import init_sampler
    from benchmark_utils.learning_rate_scheduler import update_lr
    from benchmark_utils.minibatch_sampler import MinibatchSampler
    from benchmark_utils.minibatch_sampler import spec as mbs_spec
    from benchmark_utils.learning_rate_scheduler import init_lr_scheduler
    from benchmark_utils.learning_rate_scheduler import spec as sched_spec
    from benchmark_utils.learning_rate_scheduler import LearningRateScheduler
    from benchmark_utils.oracles import MultiLogRegOracle, DataCleaningOracle
    from benchmark_utils.hessian_approximation import joint_hia, joint_hia_jax

    import jax
    import jax.numpy as jnp
    from functools import partial


class Solver(BaseSolver):
    """SUSTAIN.

    P. Khanduri, S. Zeng, M. Hong, H.-T. Wai, Z. Wang and Z. Yang. "A
    Near-Optimal Algorithm for Stochastic Bilevel Optimization via
    Double-Momentum". NeurIPS 2021"""
    name = 'SUSTAIN'

    stopping_criterion = SufficientProgressCriterion(
        patience=constants.PATIENCE, strategy='callback'
    )

    # any parameter defined here is accessible as a class attribute
    parameters = {
        'step_size': [.1],
        'outer_ratio': [1.],
        'n_hia_steps': [10],
        'batch_size': [64],
        'eta': [.5],
        'eval_freq': [128],
        'random_state': [1],
        'framework': ['jax']
    }

    @staticmethod
    def get_next(stop_val):
        return stop_val + 1

    def skip(self, f_train, f_val, **kwargs):
        if self.framework == 'numba':
            if self.batch_size == 'full':
                return True, "Numba is not useful for full bach resolution."
            elif isinstance(f_train(),
                            (MultiLogRegOracle, DataCleaningOracle)):
                return True, "Numba implementation not available for " \
                      "this oracle."
            elif isinstance(f_val(), (MultiLogRegOracle, DataCleaningOracle)):
                return True, "Numba implementation not available for" \
                      "this oracle."
        elif self.framework not in ['jax', 'none', 'numba']:
            return True, f"Framework {self.framework} not supported."
        return False, None

    def set_objective(self, f_train, f_val, n_inner_samples, n_outer_samples,
                      inner_var0, outer_var0):
        self.f_inner = f_train(framework=self.framework)
        self.f_outer = f_val(framework=self.framework)
        self.n_inner_samples = n_inner_samples
        self.n_outer_samples = n_outer_samples

        if self.batch_size == "full":
            self.batch_size_inner = n_inner_samples
            self.batch_size_outer = n_outer_samples
        else:
            self.batch_size_inner = self.batch_size
            self.batch_size_outer = self.batch_size

        if self.framework == 'numba':
            # JIT necessary functions and classes
            njit_sustain = njit(_sustain)
            njit_joint_hia = njit(joint_hia)
            self.MinibatchSampler = jitclass(MinibatchSampler, mbs_spec)
            self.LearningRateScheduler = jitclass(
                LearningRateScheduler, sched_spec
            )

            def sustain(*args, **kwargs):
                return njit_sustain(njit_joint_hia, *args, **kwargs)
            self.sustain = sustain
        elif self.framework == 'none':
            self.MinibatchSampler = MinibatchSampler
            self.LearningRateScheduler = LearningRateScheduler

            def sustain(*args, **kwargs):
                return _sustain(joint_hia, *args, **kwargs)
            self.sustain = sustain
        elif self.framework == 'jax':
            self.f_inner = jax.jit(
                partial(self.f_inner, batch_size=self.batch_size_inner)
            )
            self.f_outer = jax.jit(
                partial(self.f_outer, batch_size=self.batch_size_outer)
            )
            inner_sampler, self.state_inner_sampler \
                = init_sampler(n_samples=n_inner_samples,
                               batch_size=self.batch_size_inner)
            outer_sampler, self.state_outer_sampler \
                = init_sampler(n_samples=n_outer_samples,
                               batch_size=self.batch_size_outer)
            self.sustain = partial(
                sustain_jax,
                joint_hia=joint_hia_jax,
                inner_sampler=inner_sampler,
                outer_sampler=outer_sampler
            )
        else:
            raise ValueError(f"Framework {self.framework} not supported.")

        self.inner_var = inner_var0
        self.outer_var = outer_var0
        if self.framework == 'numba' or self.framework == 'jax':
            self.run_once(2)

    def run(self, callback):
        eval_freq = self.eval_freq

        # Init variables
        inner_var = self.inner_var.copy()
        outer_var = self.outer_var.copy()
        if self.framework == 'jax':
            memory_inner = jnp.zeros((2, *inner_var.shape))
            memory_outer = jnp.zeros((2, *outer_var.shape))
            step_sizes = jnp.array(  # (inner_ss, hia_lr, eta, outer_ss)
                [
                    self.step_size,
                    self.step_size,
                    self.eta,
                    self.step_size / self.outer_ratio,
                ]
            )
            exponents = jnp.array([1/3, 0, 2/3, 1/3])
            state_lr = init_lr_scheduler(step_sizes, exponents)
            carry = dict(
                state_lr=state_lr,
                state_inner_sampler=self.state_inner_sampler,
                state_outer_sampler=self.state_outer_sampler,
                key=jax.random.PRNGKey(self.random_state)
            )
        else:
            rng = np.random.RandomState(self.random_state)
            memory_inner = np.zeros((2, *inner_var.shape), inner_var.dtype)
            memory_outer = np.zeros((2, *outer_var.shape), outer_var.dtype)
            inner_sampler = self.MinibatchSampler(
                self.f_inner.n_samples, batch_size=self.batch_size_inner
            )
            outer_sampler = self.MinibatchSampler(
                self.f_outer.n_samples, batch_size=self.batch_size_outer
            )
            step_sizes = np.array(  # (inner_ss, hia_lr, eta, outer_ss)
                [
                    self.step_size,
                    self.step_size,
                    self.eta,
                    self.step_size / self.outer_ratio,
                ]
            )
            exponents = np.array([1/3, 0., 2/3, 1/3])
            lr_scheduler = self.LearningRateScheduler(
                np.array(step_sizes, dtype=float), exponents
            )

        while callback():
            if self.framework == 'jax':
                inner_var, outer_var, memory_inner, memory_outer, \
                    carry = self.sustain(
                        self.f_inner, self.f_outer, inner_var, outer_var,
                        memory_inner, memory_outer,
                        n_hia_steps=self.n_hia_steps, max_iter=eval_freq,
                        **carry
                    )
            else:
                inner_var, outer_var, memory_inner, memory_outer = \
                    self.sustain(self.f_inner, self.f_outer, inner_var,
                                 outer_var, memory_inner, memory_outer,
                                 inner_sampler, outer_sampler, lr_scheduler,
                                 n_hia_steps=self.n_hia_steps,
                                 max_iter=eval_freq,
                                 seed=rng.randint(constants.MAX_SEED))
        self.inner_var = inner_var
        self.outer_var = outer_var

    def get_result(self):
        return dict(inner_var=self.inner_var, outer_var=self.outer_var)


def _sustain(joint_hia, inner_oracle, outer_oracle, inner_var, outer_var,
             memory_inner, memory_outer, inner_sampler, outer_sampler,
             lr_scheduler, n_hia_steps=1, max_iter=1, seed=None):

    # Set seed for randomness
    if seed is not None:
        np.random.seed(seed)

    for i in range(max_iter):
        inner_lr, hia_lr, eta, outer_lr = lr_scheduler.get_lr()

        # Step.1 - Update direction for z with momentum
        slice_inner, _ = inner_sampler.get_batch()
        grad_inner_var = inner_oracle.grad_inner_var(
            inner_var, outer_var, slice_inner
        )
        grad_inner_var_old = inner_oracle.grad_inner_var(
            memory_inner[0], memory_outer[0], slice_inner
        )
        memory_inner[1] = eta * grad_inner_var + (1-eta) * (
            memory_inner[1] + grad_inner_var - grad_inner_var_old
        )

        # Step.2 - Compute implicit grad approximation with HIA
        slice_outer, _ = outer_sampler.get_batch()
        grad_outer, impl_grad = outer_oracle.grad(
            inner_var, outer_var, slice_outer
        )
        grad_outer_old, impl_grad_old = outer_oracle.grad(
            memory_inner[0], memory_outer[0], slice_outer
        )
        ihvp, ihvp_old = joint_hia(
            inner_oracle, inner_var, outer_var, grad_outer,
            memory_inner[0], memory_outer[0], grad_outer_old,
            inner_sampler, n_hia_steps, hia_lr
        )
        impl_grad -= inner_oracle.cross(
            inner_var, outer_var, ihvp, slice_inner
        )
        impl_grad_old -= inner_oracle.cross(
            memory_inner[0], memory_outer[0], ihvp_old, slice_inner
        )

        # Step.3 - Update direction for x with momentum
        memory_outer[1] = eta * impl_grad + (1-eta) * (
            memory_outer[1] + impl_grad - impl_grad_old
        )

        # Step.4 - Save the current variables
        memory_inner[0] = inner_var
        memory_outer[0] = outer_var

        # Step.5 - update the variables with the directions
        inner_var -= inner_lr * memory_inner[1]
        outer_var -= outer_lr * memory_outer[1]
    return inner_var, outer_var, memory_inner, memory_outer


@partial(jax.jit, static_argnums=(0, 1),
         static_argnames=('joint_hia', 'n_hia_steps', 'inner_sampler',
                          'outer_sampler', 'max_iter'))
def sustain_jax(f_inner, f_outer, inner_var, outer_var, memory_inner,
                memory_outer, state_inner_sampler=None,
                state_outer_sampler=None, state_lr=None, joint_hia=None,
                n_hia_steps=1, inner_sampler=None, outer_sampler=None,
                key=None, max_iter=1):
    grad_inner_fun = jax.grad(f_inner, argnums=0)
    grad_outer_fun = jax.grad(f_outer, argnums=(0, 1))

    def sustain_one_iter(carry, _):

        (inner_lr, hia_lr, eta, outer_lr), carry['state_lr'] = update_lr(
            carry['state_lr']
        )

        # Step.1 - Update direction for z with momentum
        start_inner, *_, carry['state_inner_sampler'] = inner_sampler(
            carry['state_inner_sampler']
        )
        grad_inner_var, vjp_fun = jax.vjp(
            lambda x: grad_inner_fun(carry['inner_var'], x, start_inner),
            carry['outer_var']
        )
        grad_inner_var_old, vjp_fun_old = jax.vjp(
            lambda x: grad_inner_fun(carry['memory_inner'][0], x, start_inner),
            carry['memory_outer'][0]
        )

        carry['memory_inner'] = carry['memory_inner'].at[1].set(
            grad_inner_var
            + (1-eta) * (carry['memory_inner'][1] - grad_inner_var_old)
        )

        # Step.2 - Compute implicit grad approximation with HIA
        start_outer, *_, carry['state_outer_sampler'] = outer_sampler(
            carry['state_outer_sampler']
        )
        grad_outer, impl_grad = grad_outer_fun(
            carry['inner_var'], carry['outer_var'], start_outer
        )
        grad_outer_old, impl_grad_old = grad_outer_fun(
            carry['memory_inner'][0], carry['memory_outer'][0], start_outer
        )

        ihvp, ihvp_old, carry['key'], carry['state_inner_sampler'] = joint_hia(
            carry['inner_var'], carry['outer_var'], grad_outer,
            carry['memory_inner'][0], carry['memory_outer'][0], grad_outer_old,
            carry['state_inner_sampler'], hia_lr, sampler=inner_sampler,
            n_steps=n_hia_steps, key=carry['key'], grad_inner=grad_inner_fun
        )
        impl_grad -= vjp_fun(ihvp)[0]
        impl_grad_old -= vjp_fun_old(ihvp_old)[0]

        # Step.3 - Update direction for x with momentum
        carry['memory_outer'] = carry['memory_outer'].at[1].set(
            eta * impl_grad
            + (1-eta) * (carry['memory_outer'][1] + impl_grad - impl_grad_old)
        )

        # Step.4 - Save the current variables
        carry['memory_inner'] = carry['memory_inner'].at[0].set(
            carry['inner_var']
        )
        carry['memory_outer'] = carry['memory_outer'].at[0].set(
            carry['outer_var']
        )

        # Step.5 - update the variables with the directions
        carry['inner_var'] -= inner_lr * carry['memory_inner'][1]
        carry['outer_var'] -= outer_lr * carry['memory_outer'][1]

        # #Use prox to make sure we do not diverge
        # # inner_var, outer_var = inner_oracle.prox(inner_var, outer_var)

        return carry, _

    init = dict(
        inner_var=inner_var, outer_var=outer_var, memory_inner=memory_inner,
        memory_outer=memory_outer, state_lr=state_lr,
        state_inner_sampler=state_inner_sampler,
        state_outer_sampler=state_outer_sampler,
        key=key
    )
    carry, _ = jax.lax.scan(
        sustain_one_iter,
        init=init,
        xs=None,
        length=max_iter,
    )
<<<<<<< HEAD
    return (
        carry['inner_var'], carry['outer_var'],
        carry['memory_inner'], carry['memory_outer'],
=======
    return carry['inner_var'], carry['outer_var'], carry['memory_inner'], \
        carry['memory_outer'], \
>>>>>>> 6d9061e1
        {k: v for k, v in carry.items()
         if k not in ['inner_var', 'outer_var', 'memory_inner',
                      'memory_outer']}
    )<|MERGE_RESOLUTION|>--- conflicted
+++ resolved
@@ -348,14 +348,10 @@
         xs=None,
         length=max_iter,
     )
-<<<<<<< HEAD
+
     return (
         carry['inner_var'], carry['outer_var'],
         carry['memory_inner'], carry['memory_outer'],
-=======
-    return carry['inner_var'], carry['outer_var'], carry['memory_inner'], \
-        carry['memory_outer'], \
->>>>>>> 6d9061e1
         {k: v for k, v in carry.items()
          if k not in ['inner_var', 'outer_var', 'memory_inner',
                       'memory_outer']}
