--- conflicted
+++ resolved
@@ -46,12 +46,7 @@
         'init_memory': ["zero"],
         'eval_freq': [128],
         'random_state': [1],
-<<<<<<< HEAD
-        'framework': ["numba"],
-=======
         'framework': ["none"],
-        'init_memory': ["zero"],
->>>>>>> 397780ab
     }
 
     @staticmethod
@@ -155,24 +150,15 @@
         else:
             raise ValueError(f"Framework {self.framework} not supported.")
 
-<<<<<<< HEAD
-        self.inner_var0 = inner_var0
-        self.outer_var0 = outer_var0
-
-        self.run_once(2)
-        del self.beta
-=======
         self.inner_var = inner_var0
         self.outer_var = outer_var0
 
     def warm_up(self):
         if self.framework in ['numba', 'jax']:
             self.run_once(2)
->>>>>>> 397780ab
 
     def run(self, callback):
         eval_freq = self.eval_freq  # // self.batch_size
-
         memory_start = get_memory()
 
         # Init variables
@@ -226,12 +212,7 @@
             )
 
         # Start algorithm
-<<<<<<< HEAD
-        memory_end = get_memory()
-        while callback((inner_var, outer_var, memory_start, memory_end)):
-=======
         while callback():
->>>>>>> 397780ab
             if self.framework == 'jax':
                 inner_var, outer_var, v, memory, carry = self.saba(
                     self.f_inner, self.f_outer,
@@ -246,14 +227,11 @@
                     lr_scheduler=lr_scheduler, max_iter=eval_freq,
                     seed=rng.randint(constants.MAX_SEED)
                 )
-<<<<<<< HEAD
             memory_end = get_memory()
-
-        self.beta = (inner_var, outer_var, memory_start, memory_end)
-=======
             self.inner_var = inner_var
             self.outer_var = outer_var
->>>>>>> 397780ab
+            self.memory = memory_end - memory_start
+            self.memory /= 1e6
 
     def get_result(self):
         return dict(inner_var=self.inner_var, outer_var=self.outer_var)
