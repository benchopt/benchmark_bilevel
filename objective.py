--- conflicted
+++ resolved
@@ -42,19 +42,8 @@
             self.inner_var0 = np.zeros(*inner_shape)
             self.outer_var0 = -2 * np.ones(*outer_shape)
             # XXX: Try random inits
-        else:
-            self.inner_var0 = rng.randn(*inner_shape)
-            self.outer_var0 = rng.randn(*outer_shape)
 
-<<<<<<< HEAD
-    def compute(self, beta):
-        inner_var, outer_var, memory_start, memory_end = beta
-        memory = memory_end - memory_start
-        memory /= 1e6
-
-=======
-    def evaluate_result(self, inner_var, outer_var):
->>>>>>> 397780ab
+    def evaluate_result(self, inner_var, outer_var, memory):
         if np.isnan(outer_var).any():
             raise ValueError
 
