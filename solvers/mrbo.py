--- conflicted
+++ resolved
@@ -191,11 +191,7 @@
             )
 
         # Start algorithm
-<<<<<<< HEAD
-        while callback((inner_var, outer_var, memory_start, memory_end)):
-=======
         while callback():
->>>>>>> 397780ab
             if self.framework == 'jax':
                 inner_var, outer_var, memory_inner, memory_outer, \
                     carry = self.mrbo(
@@ -211,14 +207,11 @@
                     lr_scheduler, n_shia_steps=self.n_shia_steps,
                     max_iter=eval_freq, seed=rng.randint(constants.MAX_SEED)
                 )
-<<<<<<< HEAD
             memory_end = get_memory()
-
-        self.beta = (inner_var, outer_var, memory_start, memory_end)
-=======
             self.inner_var = inner_var
             self.outer_var = outer_var
->>>>>>> 397780ab
+            self.memory = memory_end - memory_start
+            self.memory /= 1e6
 
     def get_result(self):
         return dict(inner_var=self.inner_var, outer_var=self.outer_var)
